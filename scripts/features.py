--- conflicted
+++ resolved
@@ -110,14 +110,14 @@
     visualize_images(augmented_images)
 
 if __name__ == "__main__":
-<<<<<<< HEAD
+
     s3_bucket = '540skinappbucket'
     data_file = '/content/drive/MyDrive/SCIN_Project/data/fitzpatrick17k_processed.csv'
-=======
+
     s3_bucket = '540skinappbucket'  # S3 bucket name
     data_file = '/content/drive/MyDrive/SCIN_Project/data/fitzpatrick17k_processed.csv'  # Path to the processed dataset CSV file
     img_key = 'images/31739032077cfd5d9234fe67b6852b4c.jpg'  # Example image key
->>>>>>> c79ae538
+
 
     # Load data
     df = load_data(data_file)
@@ -128,13 +128,12 @@
     # Extract and visualize features from all images
     extract_and_visualize_features(df, s3_bucket)
 
-<<<<<<< HEAD
+
     # Test augmentations on a single image
     test_augmentations_on_single_image(df, s3_bucket)
-=======
+
     # Apply augmentations to all images and visualize them
     augment_and_visualize_images(df, s3_bucket)
 
     # Visualize augmentations
     visualize_images(s3_bucket, img_key)
->>>>>>> c79ae538
